--- conflicted
+++ resolved
@@ -237,19 +237,11 @@
 table
   border-collapse collapse
   margin 1rem 0
-<<<<<<< HEAD
-  display: block
-  overflow-x: auto
-  width 100%
-  //display inline-table
-
-=======
   overflow-x: auto
   width 100%
   display inline-table
   @media (max-width: $MQMobile)
     display block
->>>>>>> bcd03393
 tr
   border-top 1px solid var(--borderColor)
 
